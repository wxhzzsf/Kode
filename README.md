# Kode - AI Assistant for Your Terminal

[![npm version](https://badge.fury.io/js/@shareai-lab%2Fkode.svg)](https://www.npmjs.com/package/@shareai-lab/kode)
[![License: ISC](https://img.shields.io/badge/License-ISC-blue.svg)](https://opensource.org/licenses/ISC)
[![AGENTS.md](https://img.shields.io/badge/AGENTS.md-Compatible-brightgreen)](https://agents.md)

[中文文档](README.zh-CN.md) | [Contributing](CONTRIBUTING.md) | [Documentation](docs/)

## 🤝 AGENTS.md Standard Support

**Kode proudly supports the [AGENTS.md standard protocol](https://agents.md) initiated by OpenAI** - a simple, open format for guiding programming agents that's used by 20k+ open source projects.

### Full Compatibility with Multiple Standards

- ✅ **AGENTS.md** - Native support for the OpenAI-initiated standard format
- ✅ **CLAUDE.md** - Full backward compatibility with Claude Code configurations  
- ✅ **Subagent System** - Advanced agent delegation and task orchestration
- ✅ **Cross-platform** - Works with 20+ AI models and providers

Use `# Your documentation request` to generate and maintain your AGENTS.md file automatically, while maintaining full compatibility with existing Claude Code workflows.

## Overview

Kode is a powerful AI assistant that lives in your terminal. It can understand your codebase, edit files, run commands, and handle entire workflows for you.

## Features

### Core Capabilities
- 🤖 **AI-Powered Assistance** - Uses advanced AI models to understand and respond to your requests
- 🔄 **Multi-Model Collaboration** - Flexibly switch and combine multiple AI models to leverage their unique strengths
- 🦜 **Expert Model Consultation** - Use `@ask-model-name` to consult specific AI models for specialized analysis
- 👤 **Intelligent Agent System** - Use `@run-agent-name` to delegate tasks to specialized subagents
- 📝 **Code Editing** - Directly edit files with intelligent suggestions and improvements
- 🔍 **Codebase Understanding** - Analyzes your project structure and code relationships
- 🚀 **Command Execution** - Run shell commands and see results in real-time
- 🛠️ **Workflow Automation** - Handle complex development tasks with simple prompts

### 🎯 Advanced Intelligent Completion System
Our state-of-the-art completion system provides unparalleled coding assistance:

#### Smart Fuzzy Matching
- **Hyphen-Aware Matching** - Type `dao` to match `run-agent-dao-qi-harmony-designer`
- **Abbreviation Support** - `dq` matches `dao-qi`, `nde` matches `node`
- **Numeric Suffix Handling** - `py3` intelligently matches `python3`
- **Multi-Algorithm Fusion** - Combines 7+ matching algorithms for best results

#### Intelligent Context Detection
- **No @ Required** - Type `gp5` directly to match `@ask-gpt-5`
- **Auto-Prefix Addition** - Tab/Enter automatically adds `@` for agents and models
- **Mixed Completion** - Seamlessly switch between commands, files, agents, and models
- **Smart Prioritization** - Results ranked by relevance and usage frequency

#### Unix Command Optimization
- **500+ Common Commands** - Curated database of frequently used Unix/Linux commands
- **System Intersection** - Only shows commands that actually exist on your system
- **Priority Scoring** - Common commands appear first (git, npm, docker, etc.)
- **Real-time Loading** - Dynamic command discovery from system PATH

### User Experience
- 🎨 **Interactive UI** - Beautiful terminal interface with syntax highlighting
- 🔌 **Tool System** - Extensible architecture with specialized tools for different tasks
- 💾 **Context Management** - Smart context handling to maintain conversation continuity
- 📋 **AGENTS.md Integration** - Use `# documentation requests` to auto-generate and maintain project documentation

## Installation

```bash
npm install -g @shareai-lab/kode
```

After installation, you can use any of these commands:
- `kode` - Primary command
- `kwa` - Kode With Agent (alternative)
- `kd` - Ultra-short alias

## Usage

### Interactive Mode
Start an interactive session:
```bash
kode
# or
kwa
# or
kd
```

### Non-Interactive Mode
Get a quick response:
```bash
kode -p "explain this function" main.js
# or
kwa -p "explain this function" main.js
```

<<<<<<< HEAD
### Using the @ Mention System

Kode supports a powerful @ mention system for intelligent completions:

#### 🦜 Expert Model Consultation
```bash
# Consult specific AI models for expert opinions
@ask-claude-sonnet-4 How should I optimize this React component for performance?
@ask-gpt-5 What are the security implications of this authentication method?
@ask-o1-preview Analyze the complexity of this algorithm
```

#### 👤 Specialized Agent Delegation  
```bash
# Delegate tasks to specialized subagents
@run-agent-simplicity-auditor Review this code for over-engineering
@run-agent-architect Design a microservices architecture for this system
@run-agent-test-writer Create comprehensive tests for these modules
```

#### 📁 Smart File References
```bash
# Reference files and directories with auto-completion
@src/components/Button.tsx
@docs/api-reference.md
@.env.example
```

The @ mention system provides intelligent completions as you type, showing available models, agents, and files.

### AGENTS.md Documentation Mode

Use the `#` prefix to generate and maintain your AGENTS.md documentation:

```bash
# Generate setup instructions
# How do I set up the development environment?

# Create testing documentation  
# What are the testing procedures for this project?

# Document deployment process
# Explain the deployment pipeline and requirements
```

This mode automatically formats responses as structured documentation and appends them to your AGENTS.md file.
=======
### Docker Usage


#### Alternative: Build from local source

```bash
# Clone the repository
git clone  https://github.com/shareAI-lab/Kode.git
cd Kode

# Build the image locally
docker build --no-cache -t Kode .

# Run in your project directory
cd your-project
docker run -it --rm \
  -v $(pwd):/workspace \
  -v ~/.kode:/root/.kode \
  -v ~/.kode.json:/root/.kode.json \
  -w /workspace \
  Kode
```

#### Docker Configuration Details

The Docker setup includes:

- **Volume Mounts**:
  - `$(pwd):/workspace` - Mounts your current project directory
  - `~/.kode:/root/.kode` - Preserves your kode configuration directory between runs
  - `~/.kode.json:/root/.kode.json` - Preserves your kode global configuration file between runs

- **Working Directory**: Set to `/workspace` inside the container

- **Interactive Mode**: Uses `-it` flags for interactive terminal access

- **Cleanup**: `--rm` flag removes the container after exit

**Note**:  Kode uses both `~/.kode` directory for additional data (like memory files) and `~/.kode.json` file for global configuration.

The first time you run the Docker command, it will build the image. Subsequent runs will use the cached image for faster startup.

You can use the onboarding to set up the model, or `/model`.
If you don't see the models you want on the list, you can manually set them in `/config`
As long as you have an openai-like endpoint, it should work.

>>>>>>> 5e3e230e

### Commands

- `/help` - Show available commands
- `/model` - Change AI model settings
- `/config` - Open configuration panel
- `/cost` - Show token usage and costs
- `/clear` - Clear conversation history
- `/init` - Initialize project context

## Multi-Model Intelligent Collaboration

Unlike official Claude which supports only a single model, Kode implements **true multi-model collaboration**, allowing you to fully leverage the unique strengths of different AI models.

### 🏗️ Core Technical Architecture

#### 1. **ModelManager Multi-Model Manager**
We designed a unified `ModelManager` system that supports:
- **Model Profiles**: Each model has an independent configuration file containing API endpoints, authentication, context window size, cost parameters, etc.
- **Model Pointers**: Users can configure default models for different purposes in the `/model` command:
  - `main`: Default model for main Agent
  - `task`: Default model for SubAgent
  - `reasoning`: Reserved for future ThinkTool usage
  - `quick`: Fast model for simple NLP tasks (security identification, title generation, etc.)
- **Dynamic Model Switching**: Support runtime model switching without restarting sessions, maintaining context continuity

#### 2. **TaskTool Intelligent Task Distribution**
Our specially designed `TaskTool` (Architect tool) implements:
- **Subagent Mechanism**: Can launch multiple sub-agents to process tasks in parallel
- **Model Parameter Passing**: Users can specify which model SubAgents should use in their requests
- **Default Model Configuration**: SubAgents use the model configured by the `task` pointer by default

#### 3. **AskExpertModel Expert Consultation Tool**
We specially designed the `AskExpertModel` tool:
- **Expert Model Invocation**: Allows temporarily calling specific expert models to solve difficult problems during conversations
- **Model Isolation Execution**: Expert model responses are processed independently without affecting the main conversation flow
- **Knowledge Integration**: Integrates expert model insights into the current task

#### 🎯 Flexible Model Switching
- **Tab Key Quick Switch**: Press Tab in the input box to quickly switch the model for the current conversation
- **`/model` Command**: Use `/model` command to configure and manage multiple model profiles, set default models for different purposes
- **User Control**: Users can specify specific models for task processing at any time

#### 🔄 Intelligent Work Allocation Strategy

**Architecture Design Phase**
- Use **o3 model** or **GPT-5 model** to explore system architecture and formulate sharp and clear technical solutions
- These models excel in abstract thinking and system design

**Solution Refinement Phase**
- Use **gemini model** to deeply explore production environment design details
- Leverage its deep accumulation in practical engineering and balanced reasoning capabilities

**Code Implementation Phase**
- Use **Qwen Coder model**, **Kimi k2 model**, **GLM-4.5 model**, or **Claude Sonnet 4 model** for specific code writing
- These models have strong performance in code generation, file editing, and engineering implementation
- Support parallel processing of multiple coding tasks through subagents

**Problem Solving**
- When encountering complex problems, consult expert models like **o3 model**, **Claude Opus 4.1 model**, or **Grok 4 model**
- Obtain deep technical insights and innovative solutions

#### 💡 Practical Application Scenarios

```bash
# Example 1: Architecture Design
"Use o3 model to help me design a high-concurrency message queue system architecture"

# Example 2: Multi-Model Collaboration
"First use GPT-5 model to analyze the root cause of this performance issue, then use Claude Sonnet 4 model to write optimization code"

# Example 3: Parallel Task Processing
"Use Qwen Coder model as subagent to refactor these three modules simultaneously"

# Example 4: Expert Consultation
"This memory leak issue is tricky, ask Claude Opus 4.1 model separately for solutions"

# Example 5: Code Review
"Have Kimi k2 model review the code quality of this PR"

# Example 6: Complex Reasoning
"Use Grok 4 model to help me derive the time complexity of this algorithm"

# Example 7: Solution Design
"Have GLM-4.5 model design a microservice decomposition plan"
```

### 🛠️ Key Implementation Mechanisms

#### **Configuration System**
```typescript
// Example of multi-model configuration support
{
  "modelProfiles": {
    "o3": { "provider": "openai", "model": "o3", "apiKey": "..." },
    "claude4": { "provider": "anthropic", "model": "claude-sonnet-4", "apiKey": "..." },
    "qwen": { "provider": "alibaba", "model": "qwen-coder", "apiKey": "..." }
  },
  "modelPointers": {
    "main": "claude4",      // Main conversation model
    "task": "qwen",         // Task execution model
    "reasoning": "o3",      // Reasoning model
    "quick": "glm-4.5"      // Quick response model
  }
}
```

#### **Cost Tracking System**
- **Usage Statistics**: Use `/cost` command to view token usage and costs for each model
- **Multi-Model Cost Comparison**: Track usage costs of different models in real-time
- **History Records**: Save cost data for each session

#### **Context Manager**
- **Context Inheritance**: Maintain conversation continuity when switching models
- **Context Window Adaptation**: Automatically adjust based on different models' context window sizes
- **Session State Preservation**: Ensure information consistency during multi-model collaboration

### 🚀 Advantages of Multi-Model Collaboration

1. **Maximized Efficiency**: Each task is handled by the most suitable model
2. **Cost Optimization**: Use lightweight models for simple tasks, powerful models for complex tasks
3. **Parallel Processing**: Multiple models can work on different subtasks simultaneously
4. **Flexible Switching**: Switch models based on task requirements without restarting sessions
5. **Leveraging Strengths**: Combine advantages of different models for optimal overall results

### 📊 Comparison with Official Implementation

| Feature | Kode | Official Claude |
|---------|------|-----------------|
| Number of Supported Models | Unlimited, configurable for any model | Only supports single Claude model |
| Model Switching | ✅ Tab key quick switch | ❌ Requires session restart |
| Parallel Processing | ✅ Multiple SubAgents work in parallel | ❌ Single-threaded processing |
| Cost Tracking | ✅ Separate statistics for multiple models | ❌ Single model cost |
| Task Model Configuration | ✅ Different default models for different purposes | ❌ Same model for all tasks |
| Expert Consultation | ✅ AskExpertModel tool | ❌ Not supported |

This multi-model collaboration capability makes Kode a true **AI Development Workbench**, not just a single AI assistant.

## Development

Kode is built with modern tools and requires [Bun](https://bun.sh) for development.

### Install Bun

```bash
# macOS/Linux
curl -fsSL https://bun.sh/install | bash

# Windows
powershell -c "irm bun.sh/install.ps1 | iex"
```

### Setup Development Environment

```bash
# Clone the repository
git clone https://github.com/shareAI-lab/kode.git
cd kode

# Install dependencies
bun install

# Run in development mode
bun run dev
```

### Build

```bash
bun run build
```

### Testing

```bash
# Run tests
bun test

# Test the CLI
./cli.js --help
```

## Contributing

We welcome contributions! Please see our [Contributing Guide](CONTRIBUTING.md) for details.

## License

ISC License - see [LICENSE](LICENSE) for details.

## Thanks

- Some code from @dnakov's anonkode
- Some UI learned from gemini-cli  
- Some system design learned from claude code

## Support

- 📚 [Documentation](docs/)
- 🐛 [Report Issues](https://github.com/shareAI-lab/kode/issues)
- 💬 [Discussions](https://github.com/shareAI-lab/kode/discussions)<|MERGE_RESOLUTION|>--- conflicted
+++ resolved
@@ -93,7 +93,6 @@
 kwa -p "explain this function" main.js
 ```
 
-<<<<<<< HEAD
 ### Using the @ Mention System
 
 Kode supports a powerful @ mention system for intelligent completions:
@@ -140,15 +139,14 @@
 ```
 
 This mode automatically formats responses as structured documentation and appends them to your AGENTS.md file.
-=======
+
 ### Docker Usage
 
-
 #### Alternative: Build from local source
 
 ```bash
 # Clone the repository
-git clone  https://github.com/shareAI-lab/Kode.git
+git clone https://github.com/shareAI-lab/Kode.git
 cd Kode
 
 # Build the image locally
@@ -179,15 +177,13 @@
 
 - **Cleanup**: `--rm` flag removes the container after exit
 
-**Note**:  Kode uses both `~/.kode` directory for additional data (like memory files) and `~/.kode.json` file for global configuration.
+**Note**: Kode uses both `~/.kode` directory for additional data (like memory files) and `~/.kode.json` file for global configuration.
 
 The first time you run the Docker command, it will build the image. Subsequent runs will use the cached image for faster startup.
 
 You can use the onboarding to set up the model, or `/model`.
 If you don't see the models you want on the list, you can manually set them in `/config`
 As long as you have an openai-like endpoint, it should work.
-
->>>>>>> 5e3e230e
 
 ### Commands
 
